--- conflicted
+++ resolved
@@ -4,11 +4,8 @@
 using System.Diagnostics.CodeAnalysis;
 using System.IO;
 using System.Linq;
-<<<<<<< HEAD
 using System.Reflection;
 using System.Text.Encodings.Web;
-=======
->>>>>>> 1a6fd5a8
 using System.Text.Json;
 using System.Text.Json.Nodes;
 using System.Text.Json.Serialization;
@@ -172,7 +169,6 @@
 	/// A TypeInfoResolver that can be used for serializing JsonSchema objects. Add to your custom
 	/// JsonSerializerOptions's TypeInfoResolver or TypeInfoResolveChain.
 	/// </summary>
-<<<<<<< HEAD
 	public static IJsonTypeInfoResolver TypeInfoResolver
 	{
 		get
@@ -186,9 +182,6 @@
 	}
 
 	private static IJsonTypeInfoResolver? _typeInfoResolver;
-=======
-	public static IJsonTypeInfoResolver TypeInfoResolver => JsonSchemaSerializerContext.Default;
->>>>>>> 1a6fd5a8
 #endif
 
 	private JsonSchema(bool value)
