--- conflicted
+++ resolved
@@ -876,7 +876,19 @@
 		Assert.IsNotNull(subSchema);
 	}
 
-<<<<<<< HEAD
+	[Test]
+	public void Issue516_UnrecognizedKeywordsViaBuilder()
+	{
+		var builder = new JsonSchemaBuilder();
+		builder.Add(new UnrecognizedKeyword("foo", null));
+		builder.Add(new UnrecognizedKeyword("bar", null));
+		var actual = builder.Build();
+
+		var text = "{\"foo\":null,\"bar\":null}";
+
+		Assert.AreEqual(text, JsonSerializer.Serialize(actual));
+	}
+
 	[TestCase(@"{""additionalItems"":""not-a-schema""}", 0, 33)]
 	[TestCase(@"{""additionalProperties"":""not-a-schema""}", 0, 38)]
 	[TestCase(@"{""allOf"":[""not-a-schema""]}", 0, 24)]
@@ -904,18 +916,5 @@
 		TestContext.Out.WriteLine(new string('-', (int)expectedBytePositionInLine - 1) + '^');
 		Assert.AreEqual(expectedLineNumber, exception?.LineNumber);
 		Assert.AreEqual(expectedBytePositionInLine, exception?.BytePositionInLine);
-=======
-	[Test]
-	public void Issue516_UnrecognizedKeywordsViaBuilder()
-	{
-		var builder = new JsonSchemaBuilder();
-		builder.Add(new UnrecognizedKeyword("foo", null));
-		builder.Add(new UnrecognizedKeyword("bar", null));
-		var actual = builder.Build();
-
-		var text = "{\"foo\":null,\"bar\":null}";
-
-		Assert.AreEqual(text, JsonSerializer.Serialize(actual));
->>>>>>> 5e9d6098
-	}
+  }
 }