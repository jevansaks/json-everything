--- conflicted
+++ resolved
@@ -24,13 +24,7 @@
 	/// <summary>
 	/// Provides a static instance of this class wrapped in a <see cref="JsonNode"/>.
 	/// </summary>
-<<<<<<< HEAD
 	public static JsonNode SignalNode { get; } = JsonValue.Create(new JsonNull(), JsonNullSerializationContext.Default.JsonNull)!;
-=======
-	[UnconditionalSuppressMessage("Trimming", "IL2026:Members annotated with 'RequiresUnreferencedCodeAttribute' require dynamic access otherwise can break functionality when trimming application code", Justification = "In order to be useful, JsonNull needs to be wrapped by a JsonValue, which is not trimming-safe.")]
-	[UnconditionalSuppressMessage("AOT", "IL3050:Calling members annotated with 'RequiresDynamicCodeAttribute' may break functionality when AOT compiling.", Justification = "In order to be useful, JsonNull needs to be wrapped by a JsonValue, which is not trimming-safe.")]
-	public static JsonNode SignalNode { get; } = JsonValue.Create(new JsonNull())!;
->>>>>>> f450ec1d
 
 	private JsonNull() { }
 }
@@ -52,11 +46,7 @@
 /// Provides a serialization context for <see cref="JsonNull"/>.
 /// </summary>
 [JsonSerializable(typeof(JsonNull))]
-<<<<<<< HEAD
-internal partial class JsonNullSerializationContext : JsonSerializerContext
-=======
 public partial class JsonNullSerializationContext : JsonSerializerContext
->>>>>>> f450ec1d
 {
 
 }